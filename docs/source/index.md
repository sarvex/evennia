--- conflicted
+++ resolved
@@ -1,5 +1,4 @@
 
-<<<<<<< HEAD
 ```warning::
 
   This is the **experimental** and **unstable** documentation for the
@@ -7,21 +6,8 @@
   from the Evennia wiki (https://github.com/evennia/evennia/wiki/) at
   2020-06-12 22:36:53. There are known conversion issues and missing links.
   This will slowly be ironed out as this is developed.
-=======
 
-
-# VERSION WARNING
-
-> This is the experimental static v0.9 documentation of Evennia, _automatically_ generated from the 
-> [evennia wiki](https://github.com/evennia/evennia/wiki/) at 2020-09-20 19:55:46.634441.
-> There are known conversion issues which  will _not_ be addressed in this version - refer to 
-> the original wiki if you have trouble.
->
-> Manual conversion and cleanup will instead happen during development of the upcoming v1.0
-> version of this static documentation. 
->>>>>>> 367db031
-
-  For now you are best off using the original wiki, or the less changing v0.9.1
+  For now you are best off using the original wiki, or the less changing v0.9.5
   of these docs. You have been warned.
 ```
 
