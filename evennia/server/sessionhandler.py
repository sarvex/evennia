"""
This module defines handlers for storing sessions when handles
sessions of users connecting to the server.

There are two similar but separate stores of sessions:

  - ServerSessionHandler - this stores generic game sessions
         for the game. These sessions has no knowledge about
         how they are connected to the world.
  - PortalSessionHandler - this stores sessions created by
         twisted protocols. These are dumb connectors that
         handle network communication but holds no game info.

"""
import time
from builtins import object
from future.utils import listvalues

from django.conf import settings
from evennia.commands.cmdhandler import CMD_LOGINSTART
from evennia.utils.logger import log_trace
from evennia.utils.utils import (variable_from_module, is_iter,
<<<<<<< HEAD
                                 to_str,
                                 make_iter,
=======
                                 to_str, to_unicode,
                                 make_iter, delay,
>>>>>>> 3e644c99
                                 callables_from_module)
from evennia.utils.inlinefuncs import parse_inlinefunc
from codecs import decode as codecs_decode

import pickle

_INLINEFUNC_ENABLED = settings.INLINEFUNC_ENABLED

# delayed imports
_AccountDB = None
_ServerSession = None
_ServerConfig = None
_ScriptDB = None
_OOB_HANDLER = None

_ERR_BAD_UTF8 = 'Your client sent an incorrect UTF-8 sequence.'


class DummySession(object):
    sessid = 0


DUMMYSESSION = DummySession()

# AMP signals
<<<<<<< HEAD
from .amp import (PCONN, PDISCONN, PSYNC, SLOGIN, SDISCONN, SDISCONNALL,
                  SSHUTD, SSYNC, SCONN, PCONNSYNC, PDISCONNALL, )
=======
PCONN = chr(1)        # portal session connect
PDISCONN = chr(2)     # portal session disconnect
PSYNC = chr(3)        # portal session sync
SLOGIN = chr(4)       # server session login
SDISCONN = chr(5)     # server session disconnect
SDISCONNALL = chr(6)  # server session disconnect all
SSHUTD = chr(7)       # server shutdown
SSYNC = chr(8)        # server session sync
SCONN = chr(11)        # server portal connection (for bots)
PCONNSYNC = chr(12)   # portal post-syncing session
PDISCONNALL = chr(13)  # portal session discnnect all
SRELOAD = chr(14)      # server reloading (have portal start a new server)
SSTART = chr(15)       # server start (portal must already be running anyway)
PSHUTD = chr(16)       # portal (+server) shutdown
SSHUTD = chr(17)       # server shutdown
PSTATUS = chr(18)      # ping server or portal status
SRESET = chr(19)       # server shutdown in reset mode
>>>>>>> 3e644c99

# i18n
from django.utils.translation import ugettext as _

_SERVERNAME = settings.SERVERNAME
_MULTISESSION_MODE = settings.MULTISESSION_MODE
_IDLE_TIMEOUT = settings.IDLE_TIMEOUT
_DELAY_CMD_LOGINSTART = settings.DELAY_CMD_LOGINSTART
_MAX_SERVER_COMMANDS_PER_SECOND = 100.0
_MAX_SESSION_COMMANDS_PER_SECOND = 5.0
_MODEL_MAP = None

# input handlers

_INPUT_FUNCS = {}
for modname in make_iter(settings.INPUT_FUNC_MODULES):
    _INPUT_FUNCS.update(callables_from_module(modname))


def delayed_import():
    """
    Helper method for delayed import of all needed entities.

    """
    global _ServerSession, _AccountDB, _ServerConfig, _ScriptDB
    if not _ServerSession:
        # we allow optional arbitrary serversession class for overloading
        modulename, classname = settings.SERVER_SESSION_CLASS.rsplit(".", 1)
        _ServerSession = variable_from_module(modulename, classname)
    if not _AccountDB:
        from evennia.accounts.models import AccountDB as _AccountDB
    if not _ServerConfig:
        from evennia.server.models import ServerConfig as _ServerConfig
    if not _ScriptDB:
        from evennia.scripts.models import ScriptDB as _ScriptDB
    # including once to avoid warnings in Python syntax checkers
    assert(_ServerSession)
    assert(_AccountDB)
    assert(_ServerConfig)
    assert(_ScriptDB)


#-----------------------------------------------------------
# SessionHandler base class
#------------------------------------------------------------

class SessionHandler(dict):
    """
    This handler holds a stack of sessions.

    """

    def __getitem__(self, key):
        "Clean out None-sessions automatically."
        if None in self:
            del self[None]
        return super().__getitem__(key)

    def get(self, key, default=None):
        "Clean out None-sessions automatically."
        if None in self:
            del self[None]
        return super().get(key, default)

    def __setitem__(self, key, value):
        "Don't assign None sessions"
        if key is not None:
            super().__setitem__(key, value)

    def __contains__(self, key):
        "None-keys are not accepted."
        return False if key is None else super().__contains__(key)

    def get_sessions(self, include_unloggedin=False):
        """
        Returns the connected session objects.

        Args:
            include_unloggedin (bool, optional): Also list Sessions
                that have not yet authenticated.

        Returns:
            sessions (list): A list of `Session` objects.

        """
        if include_unloggedin:
            return listvalues(self)
        else:
            return [session for session in self.values() if session.logged_in]

    def get_all_sync_data(self):
        """
        Create a dictionary of sessdata dicts representing all
        sessions in store.

        Returns:
            syncdata (dict): A dict of sync data.

        """
        return dict((sessid, sess.get_sync_data()) for sessid, sess in self.items())

    def clean_senddata(self, session, kwargs):
        """
        Clean up data for sending across the AMP wire. Also apply INLINEFUNCS.

        Args:
            session (Session): The relevant session instance.
            kwargs (dict) Each keyword represents a
                send-instruction, with the keyword itself being the name
                of the instruction (like "text"). Suitable values for each
                keyword are:
                    - arg                ->  [[arg], {}]
                    - [args]             ->  [[args], {}]
                    - {kwargs}           ->  [[], {kwargs}]
                    - [args, {kwargs}]   ->  [[arg], {kwargs}]
                    - [[args], {kwargs}] ->  [[args], {kwargs}]

        Returns:
            kwargs (dict): A cleaned dictionary of cmdname:[[args],{kwargs}] pairs,
                where the keys, args and kwargs have all been converted to
                send-safe entities (strings or numbers), and inlinefuncs have been
                applied.

        """
        options = kwargs.pop("options", None) or {}
        raw = options.get("raw", False)
        strip_inlinefunc = options.get("strip_inlinefunc", False)

        def _utf8(data):
            if isinstance(data, bytes):
                try:
                    data = codecs_decode(data, session.protocol_flags["ENCODING"])
                except LookupError:
                    # wrong encoding set on the session. Set it to a safe one
                    session.protocol_flags["ENCODING"] = "utf-8"
                    data = codecs_decode(data, "utf-8")
                except UnicodeDecodeError:
                    # incorrect unicode sequence
                    session.sendLine(_ERR_BAD_UTF8)
                    data = ''

            return data

        def _validate(data):
            "Helper function to convert data to AMP-safe (picketable) values"
            if isinstance(data, dict):
                newdict = {}
                for key, part in data.items():
                    newdict[key] = _validate(part)
                return newdict
            elif is_iter(data):
                return [_validate(part) for part in data]
            elif isinstance(data, (str, bytes, )):
                data = _utf8(data)

                if _INLINEFUNC_ENABLED and not raw and isinstance(self, ServerSessionHandler):
                    # only parse inlinefuncs on the outgoing path (sessionhandler->)
                    data = parse_inlinefunc(data, strip=strip_inlinefunc, session=session)

                return str(data)
            elif hasattr(data, "id") and hasattr(data, "db_date_created") \
                    and hasattr(data, '__dbclass__'):
                # convert database-object to their string representation.
                return _validate(str(data))
            else:
                return data

        rkwargs = {}
        for key, data in kwargs.items():
            key = _validate(key)
            if not data:
                if key == "text":
                    # we don't allow sending text = None, this must mean
                    # that the text command is not to be used.
                    continue
                rkwargs[key] = [[], {}]
            elif isinstance(data, dict):
                rkwargs[key] = [[], _validate(data)]
            elif is_iter(data):
                if isinstance(data[-1], dict):
                    if len(data) == 2:
                        if is_iter(data[0]):
                            rkwargs[key] = [_validate(data[0]), _validate(data[1])]
                        else:
                            rkwargs[key] = [[_validate(data[0])], _validate(data[1])]
                    else:
                        rkwargs[key] = [_validate(data[:-1]), _validate(data[-1])]
                else:
                    rkwargs[key] = [_validate(data), {}]
            else:
                rkwargs[key] = [[_validate(data)], {}]
            rkwargs[key][1]["options"] = options
        return rkwargs


#------------------------------------------------------------
# Server-SessionHandler class
#------------------------------------------------------------

class ServerSessionHandler(SessionHandler):
    """
    This object holds the stack of sessions active in the game at
    any time.

    A session register with the handler in two steps, first by
    registering itself with the connect() method. This indicates an
    non-authenticated session. Whenever the session is authenticated
    the session together with the related account is sent to the login()
    method.

    """

    # AMP communication methods

    def __init__(self, *args, **kwargs):
        """
        Init the handler.

        """
<<<<<<< HEAD
        super().__init__(*args, **kwargs)
        self.server = None
=======
        super(ServerSessionHandler, self).__init__(*args, **kwargs)
        self.server = None  # set at server initialization
>>>>>>> 3e644c99
        self.server_data = {"servername": _SERVERNAME}

    def _run_cmd_login(self, session):
        """
        Launch the CMD_LOGINSTART command. This is wrapped
        for delays.

        """
        if not session.logged_in:
            self.data_in(session, text=[[CMD_LOGINSTART], {}])

    def portal_connect(self, portalsessiondata):
        """
        Called by Portal when a new session has connected.
        Creates a new, unlogged-in game session.

        Args:
            portalsessiondata (dict): a dictionary of all property:value
                keys defining the session and which is marked to be
                synced.

        """
        delayed_import()
        global _ServerSession, _AccountDB, _ScriptDB

        sess = _ServerSession()
        sess.sessionhandler = self
        sess.load_sync_data(portalsessiondata)
        sess.at_sync()
        # validate all scripts
        _ScriptDB.objects.validate()
        self[sess.sessid] = sess

        if sess.logged_in and sess.uid:
            # Session is already logged in. This can happen in the
            # case of auto-authenticating protocols like SSH or
            # webclient's session sharing
            account = _AccountDB.objects.get_account_from_uid(sess.uid)
            if account:
                # this will set account.is_connected too
                self.login(sess, account, force=True)
                return
            else:
                sess.logged_in = False
                sess.uid = None

        # show the first login command, may delay slightly to allow
        # the handshakes to finish.
        delay(_DELAY_CMD_LOGINSTART, self._run_cmd_login, sess)

    def portal_session_sync(self, portalsessiondata):
        """
        Called by Portal when it wants to update a single session (e.g.
        because of all negotiation protocols have finally replied)

        Args:
            portalsessiondata (dict): a dictionary of all property:value
                keys defining the session and which is marked to be
                synced.

        """
        sessid = portalsessiondata.get("sessid")
        session = self.get(sessid)
        if session:
            # since some of the session properties may have had
            # a chance to change already before the portal gets here
            # the portal doesn't send all sessiondata but only
            # ones which should only be changed from portal (like
            # protocol_flags etc)
            session.load_sync_data(portalsessiondata)

    def portal_sessions_sync(self, portalsessionsdata):
        """
        Syncing all session ids of the portal with the ones of the
        server. This is instantiated by the portal when reconnecting.

        Args:
            portalsessionsdata (dict): A dictionary
              `{sessid: {property:value},...}` defining each session and
              the properties in it which should be synced.

        """
        delayed_import()
        global _ServerSession, _AccountDB, _ServerConfig, _ScriptDB

        for sess in list(self.values()):
            # we delete the old session to make sure to catch eventual
            # lingering references.
            del sess

        for sessid, sessdict in portalsessionsdata.items():
            sess = _ServerSession()
            sess.sessionhandler = self
            sess.load_sync_data(sessdict)
            if sess.uid:
                sess.account = _AccountDB.objects.get_account_from_uid(sess.uid)
            self[sessid] = sess
            sess.at_sync()

        mode = 'reload'

        # tell the server hook we synced
        self.server.at_post_portal_sync(mode)
        # announce the reconnection
        self.announce_all(_(" ... Server restarted."))

    def portal_disconnect(self, session):
        """
        Called from Portal when Portal session closed from the portal
        side. There is no message to report in this case.

        Args:
            session (Session): The Session to disconnect

        """
        # disconnect us without calling Portal since
        # Portal already knows.
        self.disconnect(session, reason="", sync_portal=False)

    def portal_disconnect_all(self):
        """
        Called from Portal when Portal is closing down. All
        Sessions should die. The Portal should not be informed.

        """
        # set a watchdog to avoid self.disconnect from deleting
        # the session while we are looping over them
        self._disconnect_all = True
        for session in self.values:
            session.disconnect()
        del self._disconnect_all

    # server-side access methods

    def start_bot_session(self, protocol_path, configdict):
        """
        This method allows the server-side to force the Portal to
        create a new bot session.

        Args:
            protocol_path (str): The  full python path to the bot's
                class.
            configdict (dict): This dict will be used to configure
                the bot (this depends on the bot protocol).

        Examples:
            start_bot_session("evennia.server.portal.irc.IRCClient",
                              {"uid":1,  "botname":"evbot", "channel":"#evennia",
                               "network:"irc.freenode.net", "port": 6667})

        Notes:
            The new session will use the supplied account-bot uid to
            initiate an already logged-in connection. The Portal will
            treat this as a normal connection and henceforth so will
            the Server.

        """
        self.server.amp_protocol.send_AdminServer2Portal(DUMMYSESSION, operation=SCONN,
                                                         protocol_path=protocol_path, config=configdict)

    def portal_restart_server(self):
        """
        Called by server when reloading. We tell the portal to start a new server instance.

        """
        self.server.amp_protocol.send_AdminServer2Portal(DUMMYSESSION, operation=SRELOAD)

    def portal_reset_server(self):
        """
        Called by server when reloading. We tell the portal to start a new server instance.

        """
        self.server.amp_protocol.send_AdminServer2Portal(DUMMYSESSION, operation=SRESET)

    def portal_shutdown(self):
        """
        Called by server when it's time to shut down (the portal will shut us down and then shut
        itself down)

        """
        self.server.amp_protocol.send_AdminServer2Portal(DUMMYSESSION,
                                                         operation=PSHUTD)

    def login(self, session, account, force=False, testmode=False):
        """
        Log in the previously unloggedin session and the account we by
        now should know is connected to it. After this point we assume
        the session to be logged in one way or another.

        Args:
            session (Session): The Session to authenticate.
            account (Account): The Account identified as associated with this Session.
            force (bool): Login also if the session thinks it's already logged in
                (this can happen for auto-authenticating protocols)
            testmode (bool, optional): This is used by unittesting for
                faking login without any AMP being actually active.

        """

        if session.logged_in and not force:
            # don't log in a session that is already logged in.
            return

        account.is_connected = True

        # sets up and assigns all properties on the session
        session.at_login(account)

        # account init
        account.at_init()

        # Check if this is the first time the *account* logs in
        if account.db.FIRST_LOGIN:
            account.at_first_login()
            del account.db.FIRST_LOGIN

        account.at_pre_login()

        if _MULTISESSION_MODE == 0:
            # disconnect all previous sessions.
            self.disconnect_duplicate_sessions(session)

        nsess = len(self.sessions_from_account(account))
        string = "Logged in: {account} {address} ({nsessions} session(s) total)"
        string = string.format(account=account, address=session.address, nsessions=nsess)
        session.log(string)
        session.logged_in = True
        # sync the portal to the session
        if not testmode:
            self.server.amp_protocol.send_AdminServer2Portal(session,
                                                             operation=SLOGIN,
                                                             sessiondata={"logged_in": True,
                                                                          "uid": session.uid})
        account.at_post_login(session=session)

    def disconnect(self, session, reason="", sync_portal=True):
        """
        Called from server side to remove session and inform portal
        of this fact.

        Args:
            session (Session): The Session to disconnect.
            reason (str, optional): A motivation for the disconnect.
            sync_portal (bool, optional): Sync the disconnect to
                Portal side. This should be done unless this was
                called by self.portal_disconnect().

        """
        session = self.get(session.sessid)
        if not session:
            return

        if hasattr(session, "account") and session.account:
            # only log accounts logging off
            nsess = len(self.sessions_from_account(session.account)) - 1
            sreason = " ({})".format(reason) if reason else ""
            string = "Logged out: {account} {address} ({nsessions} sessions(s) remaining){reason}"
            string = string.format(reason=sreason, account=session.account, address=session.address, nsessions=nsess)
            session.log(string)

        session.at_disconnect(reason)
        sessid = session.sessid
        if sessid in self and not hasattr(self, "_disconnect_all"):
            del self[sessid]
        if sync_portal:
            # inform portal that session should be closed.
            self.server.amp_protocol.send_AdminServer2Portal(session,
                                                             operation=SDISCONN,
                                                             reason=reason)

    def all_sessions_portal_sync(self):
        """
        This is called by the server when it reboots. It syncs all session data
        to the portal. Returns a deferred!

        """
        sessdata = self.get_all_sync_data()
        return self.server.amp_protocol.send_AdminServer2Portal(DUMMYSESSION,
                                                                operation=SSYNC,
                                                                sessiondata=sessdata)

    def session_portal_sync(self, session):
        """
        This is called by the server when it wants to sync a single session
        with the Portal for whatever reason. Returns a deferred!

        """
        sessdata = {session.sessid: session.get_sync_data()}
        return self.server.amp_protocol.send_AdminServer2Portal(DUMMYSESSION,
                                                                operation=SSYNC,
                                                                sessiondata=sessdata,
                                                                clean=False)

    def session_portal_partial_sync(self, session_data):
        """
        Call to make a partial update of the session, such as only a particular property.

        Args:
            session_data (dict): Store `{sessid: {property:value}, ...}` defining one or
                more sessions in detail.

        """
        return self.server.amp_protocol.send_AdminServer2Portal(DUMMYSESSION,
                                                                operation=SSYNC,
                                                                sessiondata=session_data,
                                                                clean=False)

    def disconnect_all_sessions(self, reason="You have been disconnected."):
        """
        Cleanly disconnect all of the connected sessions.

        Args:
            reason (str, optional): The reason for the disconnection.

        """

        for session in self:
            del session
        # tell portal to disconnect all sessions
        self.server.amp_protocol.send_AdminServer2Portal(DUMMYSESSION,
                                                         operation=SDISCONNALL,
                                                         reason=reason)

    def disconnect_duplicate_sessions(self, curr_session,
                                      reason=_("Logged in from elsewhere. Disconnecting.")):
        """
        Disconnects any existing sessions with the same user.

        args:
            curr_session (Session): Disconnect all Sessions matching this one.
            reason (str, optional): A motivation for disconnecting.

        """
        uid = curr_session.uid
        # we can't compare sessions directly since this will compare addresses and
        # mean connecting from the same host would not catch duplicates
        sid = id(curr_session)
        doublet_sessions = [sess for sess in self.values()
                            if sess.logged_in and
                            sess.uid == uid and
                            id(sess) != sid]

        for session in doublet_sessions:
            self.disconnect(session, reason)

    def validate_sessions(self):
        """
        Check all currently connected sessions (logged in and not) and
        see if any are dead or idle.

        """
        tcurr = time.time()
        reason = _("Idle timeout exceeded, disconnecting.")
        for session in (session for session in self.values()
                        if session.logged_in and _IDLE_TIMEOUT > 0 and
                        (tcurr - session.cmd_last) > _IDLE_TIMEOUT):
            self.disconnect(session, reason=reason)

    def account_count(self):
        """
        Get the number of connected accounts (not sessions since a
        account may have more than one session depending on settings).
        Only logged-in accounts are counted here.

        Returns:
            naccount (int): Number of connected accounts

        """
        return len(set(session.uid for session in self.values() if session.logged_in))

    def all_connected_accounts(self):
        """
        Get a unique list of connected and logged-in Accounts.

        Returns:
            accounts (list): All conected Accounts (which may be fewer than the
                amount of Sessions due to multi-playing).

        """
        return list(set(session.account for session in self.values() if session.logged_in and session.account))

    def session_from_sessid(self, sessid):
        """
        Get session based on sessid, or None if not found

        Args:
            sessid (int or list): Session id(s).

        Return:
            sessions (Session or list): Session(s) found. This
                is a list if input was a list.

        """
        if is_iter(sessid):
            return [self.get(sid) for sid in sessid if sid in self]
        return self.get(sessid)

    def session_from_account(self, account, sessid):
        """
        Given an account and a session id, return the actual session
        object.

        Args:
            account (Account): The Account to get the Session from.
            sessid (int or list): Session id(s).

        Returns:
            sessions (Session or list): Session(s) found.

        """
        sessions = [self[sid] for sid in make_iter(sessid)
                    if sid in self and self[sid].logged_in and account.uid == self[sid].uid]
        return sessions[0] if len(sessions) == 1 else sessions

    def sessions_from_account(self, account):
        """
        Given an account, return all matching sessions.

        Args:
            account (Account): Account to get sessions from.

        Returns:
            sessions (list): All Sessions associated with this account.

        """
        uid = account.uid
        return [session for session in self.values() if session.logged_in and session.uid == uid]

    def sessions_from_puppet(self, puppet):
        """
        Given a puppeted object, return all controlling sessions.

        Args:
            puppet (Object): Object puppeted

        Returns.
            sessions (Session or list): Can be more than one of Object is controlled by
                more than one Session (MULTISESSION_MODE > 1).

        """
        sessions = puppet.sessid.get()
        return sessions[0] if len(sessions) == 1 else sessions
    sessions_from_character = sessions_from_puppet

    def sessions_from_csessid(self, csessid):
        """
        Given a cliend identification hash (for session types that offer them) return all sessions with
        a matching hash.

        Args
            csessid (str): The session hash

        """
        return [session for session in self.values()
                if session.csessid and session.csessid == csessid]

    def announce_all(self, message):
        """
        Send message to all connected sessions

        Args:
            message (str): Message to send.

        """
        for session in self.values():
            self.data_out(session, text=message)

    def data_out(self, session, **kwargs):
        """
        Sending data Server -> Portal

        Args:
            session (Session): Session to relay to.
            text (str, optional): text data to return

        Notes:
            The outdata will be scrubbed for sending across
            the wire here.
        """
        # clean output for sending
        kwargs = self.clean_senddata(session, kwargs)

        # send across AMP
        self.server.amp_protocol.send_MsgServer2Portal(session,
                                                       **kwargs)

    def get_inputfuncs(self):
        """
        Get all registered inputfuncs (access function)

        Returns:
            inputfuncs (dict): A dict of {key:inputfunc,...}
        """
        return _INPUT_FUNCS

    def data_in(self, session, **kwargs):
        """
        We let the data take a "detour" to session.data_in
        so the user can override and see it all in one place.
        That method is responsible to in turn always call
        this class' `sessionhandler.call_inputfunc` with the
        (possibly processed) data.

        """
        if session:
            session.data_in(**kwargs)

    def call_inputfuncs(self, session, **kwargs):
        """
        Split incoming data into its inputfunc counterparts.
        This should be called by the serversession.data_in
        as sessionhandler.call_inputfunc(self, **kwargs).

        We also intercept OOB communication here.

        Args:
            sessions (Session): Session.

        Kwargs:
            kwargs (any): Incoming data from protocol on
                the form `{"commandname": ((args), {kwargs}),...}`

        """

        # distribute incoming data to the correct receiving methods.
        if session:
            input_debug = session.protocol_flags.get("INPUTDEBUG", False)
            for cmdname, (cmdargs, cmdkwargs) in kwargs.items():
                cname = cmdname.strip().lower()
                try:
                    cmdkwargs.pop("options", None)
                    if cname in _INPUT_FUNCS:
                        _INPUT_FUNCS[cname](session, *cmdargs, **cmdkwargs)
                    else:
                        _INPUT_FUNCS["default"](session, cname, *cmdargs, **cmdkwargs)
                except Exception as err:
                    if input_debug:
                        session.msg(err)
                    log_trace()


SESSION_HANDLER = ServerSessionHandler()
SESSIONS = SESSION_HANDLER  # legacy<|MERGE_RESOLUTION|>--- conflicted
+++ resolved
@@ -20,14 +20,7 @@
 from evennia.commands.cmdhandler import CMD_LOGINSTART
 from evennia.utils.logger import log_trace
 from evennia.utils.utils import (variable_from_module, is_iter,
-<<<<<<< HEAD
-                                 to_str,
-                                 make_iter,
-=======
-                                 to_str, to_unicode,
-                                 make_iter, delay,
->>>>>>> 3e644c99
-                                 callables_from_module)
+                                 to_str, make_iter, delay, callables_from_module)
 from evennia.utils.inlinefuncs import parse_inlinefunc
 from codecs import decode as codecs_decode
 
@@ -52,10 +45,6 @@
 DUMMYSESSION = DummySession()
 
 # AMP signals
-<<<<<<< HEAD
-from .amp import (PCONN, PDISCONN, PSYNC, SLOGIN, SDISCONN, SDISCONNALL,
-                  SSHUTD, SSYNC, SCONN, PCONNSYNC, PDISCONNALL, )
-=======
 PCONN = chr(1)        # portal session connect
 PDISCONN = chr(2)     # portal session disconnect
 PSYNC = chr(3)        # portal session sync
@@ -73,7 +62,6 @@
 SSHUTD = chr(17)       # server shutdown
 PSTATUS = chr(18)      # ping server or portal status
 SRESET = chr(19)       # server shutdown in reset mode
->>>>>>> 3e644c99
 
 # i18n
 from django.utils.translation import ugettext as _
@@ -293,13 +281,8 @@
         Init the handler.
 
         """
-<<<<<<< HEAD
         super().__init__(*args, **kwargs)
-        self.server = None
-=======
-        super(ServerSessionHandler, self).__init__(*args, **kwargs)
         self.server = None  # set at server initialization
->>>>>>> 3e644c99
         self.server_data = {"servername": _SERVERNAME}
 
     def _run_cmd_login(self, session):
