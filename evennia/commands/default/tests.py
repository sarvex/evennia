# -*- coding: utf-8 -*-
"""
 ** OBS - this is not a normal command module! **
 ** You cannot import anything in this module as a command! **

This is part of the Evennia unittest framework, for testing the
stability and integrity of the codebase during updates. This module
test the default command set. It is instantiated by the
evennia/objects/tests.py module, which in turn is run by as part of the
main test suite started with
 > python game/manage.py test.

"""

import re
import types
import datetime

from django.conf import settings
from mock import Mock, mock

from evennia.commands.default.cmdset_character import CharacterCmdSet
from evennia.utils.test_resources import EvenniaTest
from evennia.commands.default import help, general, system, admin, account, building, batchprocess, comms, unloggedin, syscommands
from evennia.commands.cmdparser import build_matches
from evennia.commands.default.muxcommand import MuxCommand
from evennia.commands.command import Command, InterruptCommand
from evennia.commands import cmdparser
from evennia.commands.cmdset import CmdSet
from evennia.utils import ansi, utils, gametime
from evennia.server.sessionhandler import SESSIONS
from evennia import search_object
from evennia import DefaultObject, DefaultCharacter
from evennia.prototypes import prototypes as protlib


# set up signal here since we are not starting the server

_RE = re.compile(r"^\+|-+\+|\+-+|--+|\|(?:\s|$)", re.MULTILINE)


# ------------------------------------------------------------
# Command testing
# ------------------------------------------------------------


class CommandTest(EvenniaTest):
    """
    Tests a command
    """
    def call(self, cmdobj, args, msg=None, cmdset=None, noansi=True, caller=None,
             receiver=None, cmdstring=None, obj=None, inputs=None):
        """
        Test a command by assigning all the needed
        properties to cmdobj and  running
            cmdobj.at_pre_cmd()
            cmdobj.parse()
            cmdobj.func()
            cmdobj.at_post_cmd()
        The msgreturn value is compared to eventual
        output sent to caller.msg in the game

        Returns:
            msg (str): The received message that was sent to the caller.

        """
        caller = caller if caller else self.char1
        receiver = receiver if receiver else caller
        cmdobj.caller = caller
        cmdobj.cmdname = cmdstring if cmdstring else cmdobj.key
        cmdobj.raw_cmdname = cmdobj.cmdname
        cmdobj.cmdstring = cmdobj.cmdname  # deprecated
        cmdobj.args = args
        cmdobj.cmdset = cmdset
        cmdobj.session = SESSIONS.session_from_sessid(1)
        cmdobj.account = self.account
        cmdobj.raw_string = cmdobj.key + " " + args
        cmdobj.obj = obj or (caller if caller else self.char1)
        # test
        old_msg = receiver.msg
        inputs = inputs or []

        try:
            receiver.msg = Mock()
            if cmdobj.at_pre_cmd():
                return
            cmdobj.parse()
            ret = cmdobj.func()

            # handle func's with yield in them (generators)
            if isinstance(ret, types.GeneratorType):
                while True:
                    try:
                        inp = inputs.pop() if inputs else None
                        if inp:
                            try:
                                ret.send(inp)
                            except TypeError:
                                next(ret)
                                ret = ret.send(inp)
                        else:
                            next(ret)
                    except StopIteration:
                        break

            cmdobj.at_post_cmd()
        except StopIteration:
            pass
        except InterruptCommand:
            pass

        # clean out evtable sugar. We only operate on text-type
        stored_msg = [args[0] if args and args[0] else kwargs.get("text", utils.to_str(kwargs))
                      for name, args, kwargs in receiver.msg.mock_calls]
        # Get the first element of a tuple if msg received a tuple instead of a string
        stored_msg = [smsg[0] if isinstance(smsg, tuple) else smsg for smsg in stored_msg]
        if msg is not None:
            # set our separator for returned messages based on parsing ansi or not
            msg_sep = "|" if noansi else "||"
            # Have to strip ansi for each returned message for the regex to handle it correctly
            returned_msg = msg_sep.join(_RE.sub("", ansi.parse_ansi(mess, strip_ansi=noansi))
                                        for mess in stored_msg).strip()
            if msg == "" and returned_msg or not returned_msg.startswith(msg.strip()):
                sep1 = "\n" + "=" * 30 + "Wanted message" + "=" * 34 + "\n"
                sep2 = "\n" + "=" * 30 + "Returned message" + "=" * 32 + "\n"
                sep3 = "\n" + "=" * 78
                retval = sep1 + msg.strip() + sep2 + returned_msg + sep3
                raise AssertionError(retval)
        else:
            returned_msg = "\n".join(str(msg) for msg in stored_msg)
            returned_msg = ansi.parse_ansi(returned_msg, strip_ansi=noansi).strip()
        receiver.msg = old_msg

        return returned_msg

# ------------------------------------------------------------
# Individual module Tests
# ------------------------------------------------------------


class TestGeneral(CommandTest):
    def test_look(self):
        self.call(general.CmdLook(), "here", "Room(#1)\nroom_desc")

    def test_home(self):
        self.call(general.CmdHome(), "", "You are already home")

    def test_inventory(self):
        self.call(general.CmdInventory(), "", "You are not carrying anything.")

    def test_pose(self):
        self.call(general.CmdPose(), "looks around", "Char looks around")

    def test_nick(self):
        self.call(general.CmdNick(), "testalias = testaliasedstring1",
                "Inputline-nick 'testalias' mapped to 'testaliasedstring1'.")
        self.call(general.CmdNick(), "/account testalias = testaliasedstring2",
                "Account-nick 'testalias' mapped to 'testaliasedstring2'.")
        self.call(general.CmdNick(), "/object testalias = testaliasedstring3",
                "Object-nick 'testalias' mapped to 'testaliasedstring3'.")
        self.assertEqual("testaliasedstring1", self.char1.nicks.get("testalias"))
        self.assertEqual("testaliasedstring2", self.char1.nicks.get("testalias", category="account"))
        self.assertEqual(None, self.char1.account.nicks.get("testalias", category="account"))
        self.assertEqual("testaliasedstring3", self.char1.nicks.get("testalias", category="object"))

    def test_get_and_drop(self):
        self.call(general.CmdGet(), "Obj", "You pick up Obj.")
        self.call(general.CmdDrop(), "Obj", "You drop Obj.")

    def test_give(self):
        self.call(general.CmdGive(), "Obj to Char2", "You aren't carrying Obj.")
        self.call(general.CmdGive(), "Obj = Char2", "You aren't carrying Obj.")
        self.call(general.CmdGet(), "Obj", "You pick up Obj.")
        self.call(general.CmdGive(), "Obj to Char2", "You give")
        self.call(general.CmdGive(), "Obj = Char", "You give", caller=self.char2)

    def test_mux_command(self):

        class CmdTest(MuxCommand):
            key = 'test'
            switch_options = ('test', 'testswitch', 'testswitch2')

            def func(self):
                self.msg("Switches matched: {}".format(self.switches))

        self.call(CmdTest(), "/test/testswitch/testswitch2", "Switches matched: ['test', 'testswitch', 'testswitch2']")
        self.call(CmdTest(), "/test", "Switches matched: ['test']")
        self.call(CmdTest(), "/test/testswitch", "Switches matched: ['test', 'testswitch']")
        self.call(CmdTest(), "/testswitch/testswitch2", "Switches matched: ['testswitch', 'testswitch2']")
        self.call(CmdTest(), "/testswitch", "Switches matched: ['testswitch']")
        self.call(CmdTest(), "/testswitch2", "Switches matched: ['testswitch2']")
        self.call(CmdTest(), "/t", "test: Ambiguous switch supplied: "
                                   "Did you mean /test or /testswitch or /testswitch2?|Switches matched: []")
        self.call(CmdTest(), "/tests", "test: Ambiguous switch supplied: "
                                       "Did you mean /testswitch or /testswitch2?|Switches matched: []")

    def test_say(self):
        self.call(general.CmdSay(), "Testing", "You say, \"Testing\"")

    def test_whisper(self):
        self.call(general.CmdWhisper(), "Obj = Testing", "You whisper to Obj, \"Testing\"", caller=self.char2)

    def test_access(self):
        self.call(general.CmdAccess(), "", "Permission Hierarchy (climbing):")


class TestHelp(CommandTest):
    def test_help(self):
        self.call(help.CmdHelp(), "", "Command help entries", cmdset=CharacterCmdSet())

    def test_set_help(self):
        self.call(help.CmdSetHelp(), "testhelp, General = This is a test", "Topic 'testhelp' was successfully created.")
        self.call(help.CmdHelp(), "testhelp", "Help for testhelp", cmdset=CharacterCmdSet())


class TestSystem(CommandTest):
    def test_py(self):
        # we are not testing CmdReload, CmdReset and CmdShutdown, CmdService or CmdTime
        # since the server is not running during these tests.
        self.call(system.CmdPy(), "1+2", ">>> 1+2|3")

    def test_scripts(self):
        self.call(system.CmdScripts(), "", "dbref ")

    def test_objects(self):
        self.call(system.CmdObjects(), "", "Object subtype totals")

    def test_about(self):
        self.call(system.CmdAbout(), "", None)

    def test_server_load(self):
        self.call(system.CmdServerLoad(), "", "Server CPU and Memory load:")


class TestAdmin(CommandTest):
    def test_emit(self):
        self.call(admin.CmdEmit(), "Char2 = Test", "Emitted to Char2:\nTest")

    def test_perm(self):
        self.call(admin.CmdPerm(), "Obj = Builder", "Permission 'Builder' given to Obj (the Object/Character).")
        self.call(admin.CmdPerm(), "Char2 = Builder", "Permission 'Builder' given to Char2 (the Object/Character).")

    def test_wall(self):
        self.call(admin.CmdWall(), "Test", "Announcing to all connected sessions ...")

    def test_ban(self):
        self.call(admin.CmdBan(), "Char", "Name-Ban char was added.")

    def test_force(self):
        self.call(admin.CmdForce(), "Char2=say test", 'Char2(#7) says, "test"|You have forced Char2 to: say test')


class TestAccount(CommandTest):

    def test_ooc_look(self):
        if settings.MULTISESSION_MODE < 2:
            self.call(account.CmdOOCLook(), "", "You are out-of-character (OOC).", caller=self.account)
        if settings.MULTISESSION_MODE == 2:
            self.call(account.CmdOOCLook(), "", "Account TestAccount (you are OutofCharacter)", caller=self.account)

    def test_ooc(self):
        self.call(account.CmdOOC(), "", "You go OOC.", caller=self.account)

    def test_ic(self):
        self.account.unpuppet_object(self.session)
        self.call(account.CmdIC(), "Char", "You become Char.", caller=self.account, receiver=self.char1)

    def test_password(self):
        self.call(account.CmdPassword(), "testpassword = testpassword", "Password changed.", caller=self.account)

    def test_option(self):
        self.call(account.CmdOption(), "", "Client settings", caller=self.account)

    def test_who(self):
        self.call(account.CmdWho(), "", "Accounts:", caller=self.account)

    def test_quit(self):
        self.call(account.CmdQuit(), "", "Quitting. Hope to see you again, soon.", caller=self.account)

    def test_sessions(self):
        self.call(account.CmdSessions(), "", "Your current session(s):", caller=self.account)

    def test_color_test(self):
        self.call(account.CmdColorTest(), "ansi", "ANSI colors:", caller=self.account)

    def test_char_create(self):
        self.call(account.CmdCharCreate(), "Test1=Test char",
                  "Created new character Test1. Use @ic Test1 to enter the game", caller=self.account)

    def test_char_delete(self):
        # Chardelete requires user input; this test is mainly to confirm
        # whether permissions are being checked

        # Add char to account playable characters
        self.account.db._playable_characters.append(self.char1)

        # Try deleting as Developer
        self.call(account.CmdCharDelete(), "Char", "This will permanently destroy 'Char'. This cannot be undone. Continue yes/[no]?", caller=self.account)

        # Downgrade permissions on account
        self.account.permissions.add('Player')
        self.account.permissions.remove('Developer')

        # Set lock on character object to prevent deletion
        self.char1.locks.add('delete:none()')

        # Try deleting as Player
        self.call(account.CmdCharDelete(), "Char", "You do not have permission to delete this character.", caller=self.account)

        # Set lock on character object to allow self-delete
        self.char1.locks.add('delete:pid(%i)' % self.account.id)

        # Try deleting as Player again
        self.call(account.CmdCharDelete(), "Char", "This will permanently destroy 'Char'. This cannot be undone. Continue yes/[no]?", caller=self.account)

    def test_quell(self):
        self.call(account.CmdQuell(), "", "Quelling to current puppet's permissions (developer).", caller=self.account)


class TestBuilding(CommandTest):
    def test_create(self):
        name = settings.BASE_OBJECT_TYPECLASS.rsplit('.', 1)[1]
        self.call(building.CmdCreate(), "/d TestObj1",   # /d switch is abbreviated form of /drop
                  "You create a new %s: TestObj1." % name)

    def test_examine(self):
        self.call(building.CmdExamine(), "Obj", "Name/key: Obj")

    def test_set_obj_alias(self):
        self.call(building.CmdSetObjAlias(), "Obj =", "Cleared aliases from Obj(#4)")
        self.call(building.CmdSetObjAlias(), "Obj = TestObj1b", "Alias(es) for 'Obj(#4)' set to 'testobj1b'.")

    def test_copy(self):
        self.call(building.CmdCopy(), "Obj = TestObj2;TestObj2b, TestObj3;TestObj3b",
                  "Copied Obj to 'TestObj3' (aliases: ['TestObj3b']")

    def test_attribute_commands(self):
        self.call(building.CmdSetAttribute(), "Obj/test1=\"value1\"", "Created attribute Obj/test1 = 'value1'")
        self.call(building.CmdSetAttribute(), "Obj2/test2=\"value2\"", "Created attribute Obj2/test2 = 'value2'")
        self.call(building.CmdMvAttr(), "Obj2/test2 = Obj/test3", "Moved Obj2.test2 -> Obj.test3")
        self.call(building.CmdCpAttr(), "Obj/test1 = Obj2/test3", "Copied Obj.test1 -> Obj2.test3")
        self.call(building.CmdWipe(), "Obj2/test2/test3", "Wiped attributes test2,test3 on Obj2.")

    def test_name(self):
        self.call(building.CmdName(), "Obj2=Obj3", "Object's name changed to 'Obj3'.")

    def test_desc(self):
        self.call(building.CmdDesc(), "Obj2=TestDesc", "The description was set on Obj2(#5).")

    def test_empty_desc(self):
        """
        empty desc sets desc as ''
        """
        o2d = self.obj2.db.desc
        r1d = self.room1.db.desc
        self.call(building.CmdDesc(), "Obj2=", "The description was set on Obj2(#5).")
        assert self.obj2.db.desc == '' and self.obj2.db.desc != o2d
        assert self.room1.db.desc == r1d

    def test_desc_default_to_room(self):
        """no rhs changes room's desc"""
        o2d = self.obj2.db.desc
        r1d = self.room1.db.desc
        self.call(building.CmdDesc(), "Obj2", "The description was set on Room(#1).")
        assert self.obj2.db.desc == o2d
        assert self.room1.db.desc == 'Obj2' and self.room1.db.desc != r1d

    def test_wipe(self):
        confirm = building.CmdDestroy.confirm
        building.CmdDestroy.confirm = False
        self.call(building.CmdDestroy(), "Obj", "Obj was destroyed.")
        building.CmdDestroy.confirm = confirm

    def test_dig(self):
        self.call(building.CmdDig(), "TestRoom1=testroom;tr,back;b", "Created room TestRoom1")

    def test_tunnel(self):
        self.call(building.CmdTunnel(), "n = TestRoom2;test2", "Created room TestRoom2")

    def test_tunnel_exit_typeclass(self):
        self.call(building.CmdTunnel(), "n:evennia.objects.objects.DefaultExit = TestRoom3", "Created room TestRoom3")

    def test_exit_commands(self):
        self.call(building.CmdOpen(), "TestExit1=Room2", "Created new Exit 'TestExit1' from Room to Room2")
        self.call(building.CmdLink(), "TestExit1=Room", "Link created TestExit1 -> Room (one way).")
        self.call(building.CmdUnLink(), "TestExit1", "Former exit TestExit1 no longer links anywhere.")
        self.char1.location = self.room2
        self.call(building.CmdOpen(), "TestExit2=Room", "Created new Exit 'TestExit2' from Room2 to Room.")
        # ensure it matches locally first
        self.call(building.CmdLink(), "TestExit=Room2", "Link created TestExit2 -> Room2 (one way).")
        # ensure can still match globally when not a local name
        self.call(building.CmdLink(), "TestExit1=Room2", "Note: TestExit1(#8) did not have a destination set before. "
                                                         "Make sure you linked the right thing.\n"
                                                         "Link created TestExit1 -> Room2 (one way).")

    def test_set_home(self):
        self.call(building.CmdSetHome(), "Obj = Room2", "Obj's home location was changed from Room")

    def test_list_cmdsets(self):
        self.call(building.CmdListCmdSets(), "", "<DefaultCharacter (Union, prio 0, perm)>:")

    def test_typeclass(self):
        self.call(building.CmdTypeclass(), "Obj = evennia.objects.objects.DefaultExit",
                  "Obj changed typeclass from evennia.objects.objects.DefaultObject "
                  "to evennia.objects.objects.DefaultExit.")

    def test_lock(self):
        self.call(building.CmdLock(), "Obj = test:perm(Developer)", "Added lock 'test:perm(Developer)' to Obj.")

    def test_find(self):
        self.call(building.CmdFind(), "oom2", "One Match")
        expect = "One Match(#1-#7, loc):\n   " +\
                 "Char2(#7) - evennia.objects.objects.DefaultCharacter (location: Room(#1))"
        self.call(building.CmdFind(), "Char2", expect, cmdstring="locate")
        self.call(building.CmdFind(), "/ex Char2",  # /ex is an ambiguous switch
                  "locate: Ambiguous switch supplied: Did you mean /exit or /exact?|" + expect,
                  cmdstring="locate")
        self.call(building.CmdFind(), "Char2", expect, cmdstring="@locate")
        self.call(building.CmdFind(), "/l Char2", expect, cmdstring="find")  # /l switch is abbreviated form of /loc
        self.call(building.CmdFind(), "Char2", "One Match", cmdstring="@find")
        self.call(building.CmdFind(), "/startswith Room2", "One Match")

    def test_script(self):
        self.call(building.CmdScript(), "Obj = scripts.Script", "Script scripts.Script successfully added")

    def test_teleport(self):
        self.call(building.CmdTeleport(), "/quiet Room2", "Room2(#2)\n|Teleported to Room2.")
        self.call(building.CmdTeleport(), "/t",  # /t switch is abbreviated form of /tonone
                  "Cannot teleport a puppeted object (Char, puppeted by TestAccount(account 1)) to a None-location.")
        self.call(building.CmdTeleport(), "/l Room2",  # /l switch is abbreviated form of /loc
                  "Destination has no location.")
        self.call(building.CmdTeleport(), "/q me to Room2",  # /q switch is abbreviated form of /quiet
                  "Char is already at Room2.")

    def test_spawn(self):
        def getObject(commandTest, objKeyStr):
            # A helper function to get a spawned object and
            # check that it exists in the process.
            query = search_object(objKeyStr)
            commandTest.assertIsNotNone(query)
            commandTest.assertTrue(bool(query))
            obj = query[0]
            commandTest.assertIsNotNone(obj)
            return obj

        # Tests "@spawn" without any arguments.
        self.call(building.CmdSpawn(), " ", "Usage: @spawn")

        # Tests "@spawn <prototype_dictionary>" without specifying location.

        self.call(building.CmdSpawn(),
                  "/save {'prototype_key': 'testprot', 'key':'Test Char', "
                  "'typeclass':'evennia.objects.objects.DefaultCharacter'}",
                  "Saved prototype: testprot", inputs=['y'])

        self.call(building.CmdSpawn(), "/list", "Key ")

        self.call(building.CmdSpawn(), 'testprot', "Spawned Test Char")
        # Tests that the spawned object's location is the same as the caharacter's location, since
        # we did not specify it.
        testchar = getObject(self, "Test Char")
        self.assertEqual(testchar.location, self.char1.location)
        testchar.delete()

        # Test "@spawn <prototype_dictionary>" with a location other than the character's.
        spawnLoc = self.room2
        if spawnLoc == self.char1.location:
            # Just to make sure we use a different location, in case someone changes
            # char1's default location in the future...
            spawnLoc = self.room1

        self.call(building.CmdSpawn(),
                "{'prototype_key':'GOBLIN', 'typeclass':'evennia.objects.objects.DefaultCharacter', "
                "'key':'goblin', 'location':'%s'}" % spawnLoc.dbref, "Spawned goblin")
        goblin = getObject(self, "goblin")
        # Tests that the spawned object's type is a DefaultCharacter.
        self.assertIsInstance(goblin, DefaultCharacter)
        self.assertEqual(goblin.location, spawnLoc)

        goblin.delete()

        # create prototype
        protlib.create_prototype(**{'key': 'Ball',
                                    'typeclass': 'evennia.objects.objects.DefaultCharacter',
                                    'prototype_key': 'testball'})

        # Tests "@spawn <prototype_name>"
        self.call(building.CmdSpawn(), "testball", "Spawned Ball")

        ball = getObject(self, "Ball")
        self.assertEqual(ball.location, self.char1.location)
        self.assertIsInstance(ball, DefaultObject)
        ball.delete()

        # Tests "@spawn/n ..." without specifying a location.
        # Location should be "None".
        self.call(building.CmdSpawn(), "/n 'BALL'", "Spawned Ball")   # /n switch is abbreviated form of /noloc
        ball = getObject(self, "Ball")
        self.assertIsNone(ball.location)
        ball.delete()

        self.call(building.CmdSpawn(),
                "/noloc {'prototype_parent':'TESTBALL', 'prototype_key': 'testball', 'location':'%s'}"
                % spawnLoc.dbref, "Error: Prototype testball tries to parent itself.")

        # Tests "@spawn/noloc ...", but DO specify a location.
        # Location should be the specified location.
        self.call(building.CmdSpawn(),
                "/noloc {'prototype_parent':'TESTBALL', 'key': 'Ball', 'prototype_key': 'foo', 'location':'%s'}"
                  % spawnLoc.dbref, "Spawned Ball")
        ball = getObject(self, "Ball")
        self.assertEqual(ball.location, spawnLoc)
        ball.delete()

        # test calling spawn with an invalid prototype.
        self.call(building.CmdSpawn(), "'NO_EXIST'", "No prototype named 'NO_EXIST'")

        # Test listing commands
        self.call(building.CmdSpawn(), "/list", "Key ")

        # @spawn/edit (missing prototype)
        # brings up olc menu
        msg = self.call(
            building.CmdSpawn(),
            '/edit')
        assert 'Prototype wizard' in msg

        # @spawn/edit with valid prototype
        # brings up olc menu loaded with prototype
        msg = self.call(
            building.CmdSpawn(),
            '/edit testball')
        assert 'Prototype wizard' in msg
        assert hasattr(self.char1.ndb._menutree, "olc_prototype")
        assert dict == type(self.char1.ndb._menutree.olc_prototype) \
                and 'prototype_key' in self.char1.ndb._menutree.olc_prototype \
                and 'key' in self.char1.ndb._menutree.olc_prototype \
                and 'testball' == self.char1.ndb._menutree.olc_prototype['prototype_key'] \
                and 'Ball' == self.char1.ndb._menutree.olc_prototype['key']
        assert 'Ball' in msg and 'testball' in msg

        # @spawn/edit with valid prototype (synomym)
        msg = self.call(
            building.CmdSpawn(),
            '/edit BALL')
        assert 'Prototype wizard' in msg
        assert 'Ball' in msg and 'testball' in msg

        # @spawn/edit with invalid prototype
        msg = self.call(
            building.CmdSpawn(),
            '/edit NO_EXISTS',
            "No prototype 'NO_EXISTS' was found.")

        # @spawn/examine (missing prototype)
        # lists all prototypes that exist
        msg = self.call(
            building.CmdSpawn(),
            '/examine')
        assert 'testball' in msg and 'testprot' in msg

        # @spawn/examine with valid prototype
        # prints the prototype
        msg = self.call(
            building.CmdSpawn(),
            '/examine BALL')
        assert 'Ball' in msg and 'testball' in msg

        # @spawn/examine with invalid prototype
        # shows error
        self.call(
            building.CmdSpawn(),
            '/examine NO_EXISTS',
            "No prototype 'NO_EXISTS' was found.")


class TestComms(CommandTest):

    def setUp(self):
        super(CommandTest, self).setUp()
        self.call(comms.CmdChannelCreate(), "testchan;test=Test Channel",
                  "Created channel testchan and connected to it.", receiver=self.account)

    def test_toggle_com(self):
        self.call(comms.CmdAddCom(), "tc = testchan",
                  "You are already connected to channel testchan. You can now", receiver=self.account)
        self.call(comms.CmdDelCom(), "tc", "Your alias 'tc' for channel testchan was cleared.", receiver=self.account)

    def test_channels(self):
        self.call(comms.CmdChannels(), "",
                  "Available channels (use comlist,addcom and delcom to manage", receiver=self.account)

    def test_all_com(self):
        self.call(comms.CmdAllCom(), "",
                  "Available channels (use comlist,addcom and delcom to manage", receiver=self.account)

    def test_clock(self):
        self.call(comms.CmdClock(),
                  "testchan=send:all()", "Lock(s) applied. Current locks on testchan:", receiver=self.account)

    def test_cdesc(self):
        self.call(comms.CmdCdesc(), "testchan = Test Channel",
                  "Description of channel 'testchan' set to 'Test Channel'.", receiver=self.account)

    def test_cemit(self):
        self.call(comms.CmdCemit(), "testchan = Test Message",
                  "[testchan] Test Message|Sent to channel testchan: Test Message", receiver=self.account)

    def test_cwho(self):
        self.call(comms.CmdCWho(), "testchan", "Channel subscriptions\ntestchan:\n  TestAccount", receiver=self.account)

    def test_page(self):
        self.call(comms.CmdPage(), "TestAccount2 = Test",
                  "TestAccount2 is offline. They will see your message if they list their pages later."
                  "|You paged TestAccount2 with: 'Test'.", receiver=self.account)

    def test_cboot(self):
        # No one else connected to boot
        self.call(comms.CmdCBoot(), "", "Usage: @cboot[/quiet] <channel> = <account> [:reason]", receiver=self.account)

    def test_cdestroy(self):
        self.call(comms.CmdCdestroy(), "testchan",
                  "[testchan] TestAccount: testchan is being destroyed. Make sure to change your aliases."
                  "|Channel 'testchan' was destroyed.", receiver=self.account)


class TestBatchProcess(CommandTest):
    def test_batch_commands(self):
        # cannot test batchcode here, it must run inside the server process
        self.call(batchprocess.CmdBatchCommands(), "example_batch_cmds",
                "Running Batch-command processor - Automatic mode for example_batch_cmds")
        # we make sure to delete the button again here to stop the running reactor
        confirm = building.CmdDestroy.confirm
        building.CmdDestroy.confirm = False
        self.call(building.CmdDestroy(), "button", "button was destroyed.")
        building.CmdDestroy.confirm = confirm


class CmdInterrupt(Command):

    key = "interrupt"

    def parse(self):
        raise InterruptCommand

    def func(self):
        self.msg("in func")


class TestInterruptCommand(CommandTest):
    def test_interrupt_command(self):
        ret = self.call(CmdInterrupt(), "")
        self.assertEqual(ret, "")


class TestUnconnectedCommand(CommandTest):
    def test_info_command(self):
        # instead of using SERVER_START_TIME (0), we use 86400 because Windows won't let us use anything lower
        gametime.SERVER_START_TIME = 86400
        expected = "## BEGIN INFO 1.1\nName: %s\nUptime: %s\nConnected: %d\nVersion: Evennia %s\n## END INFO" % (
                        settings.SERVERNAME,
                        datetime.datetime.fromtimestamp(gametime.SERVER_START_TIME).ctime(),
                        SESSIONS.account_count(), utils.get_evennia_version())
        self.call(unloggedin.CmdUnconnectedInfo(), "", expected)
<<<<<<< HEAD
        del gametime.SERVER_START_TIME
=======


# Test syscommands

class TestSystemCommands(CommandTest):

    def test_simple_defaults(self):
        self.call(syscommands.SystemNoInput(), "")
        self.call(syscommands.SystemNoMatch(), "Huh?")

    def test_multimatch(self):
        # set up fake matches and store on command instance
        cmdset = CmdSet()
        cmdset.add(general.CmdLook())
        cmdset.add(general.CmdLook())
        matches = cmdparser.build_matches("look", cmdset)

        multimatch = syscommands.SystemMultimatch()
        multimatch.matches = matches

        self.call(multimatch, "look", "")

    @mock.patch("evennia.commands.default.syscommands.ChannelDB")
    def test_channelcommand(self, mock_channeldb):
        channel = mock.MagicMock()
        channel.msg = mock.MagicMock()
        mock_channeldb.objects.get_channel = mock.MagicMock(return_value=channel)

        self.call(syscommands.SystemSendToChannel(), "public:Hello")
        channel.msg.assert_called()
>>>>>>> 3409efac
<|MERGE_RESOLUTION|>--- conflicted
+++ resolved
@@ -662,9 +662,7 @@
                         datetime.datetime.fromtimestamp(gametime.SERVER_START_TIME).ctime(),
                         SESSIONS.account_count(), utils.get_evennia_version())
         self.call(unloggedin.CmdUnconnectedInfo(), "", expected)
-<<<<<<< HEAD
         del gametime.SERVER_START_TIME
-=======
 
 
 # Test syscommands
@@ -694,5 +692,4 @@
         mock_channeldb.objects.get_channel = mock.MagicMock(return_value=channel)
 
         self.call(syscommands.SystemSendToChannel(), "public:Hello")
-        channel.msg.assert_called()
->>>>>>> 3409efac
+        channel.msg.assert_called()