# Evennia dependencies

# general
<<<<<<< HEAD
attrs >= 19.2.0
django >= 2.2.5, < 2.3
=======
django >= 2.2.5, < 3.0
>>>>>>> 46544805
twisted >= 20.3.0, < 21.0.0
pytz
djangorestframework >= 3.10.3, < 3.12
django-filter >= 2.2.0, < 2.3
django-sekizai
inflect
autobahn >= 17.9.3
lunr == 0.5.6

# try to resolve dependency issue in py3.7
attrs >= 19.2.0

# testing and development
model_mommy
mock >= 1.0.1
anything
black

# windows-specific
pypiwin32;platform_system=="Windows"<|MERGE_RESOLUTION|>--- conflicted
+++ resolved
@@ -1,12 +1,8 @@
 # Evennia dependencies
 
 # general
-<<<<<<< HEAD
 attrs >= 19.2.0
-django >= 2.2.5, < 2.3
-=======
 django >= 2.2.5, < 3.0
->>>>>>> 46544805
 twisted >= 20.3.0, < 21.0.0
 pytz
 djangorestframework >= 3.10.3, < 3.12
